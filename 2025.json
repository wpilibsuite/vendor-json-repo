[
  {
    "path": "2025/NavX-2025.1.1-beta-1.json",
    "name": "Studica",
    "version": "2025.1.1-beta-1",
    "uuid": "cb311d09-36e9-4143-a032-55bb2b94443b",
    "description": "Libraries for NavX-MXP and NavX-Micro",
    "website": "https://pdocs.kauailabs.com/navx-mxp/software/roborio-libraries/"
  },
  {
    "path": "2025/Studica-2025.1.1-beta-2.json",
    "name": "Studica",
    "version": "2025.1.1-beta-2",
    "uuid": "cb311d09-36e9-4143-a032-55bb2b94443b",
    "description": "Libraries for NavX and other Studica Products",
    "website": "https://github.com/Studica-Robotics/NavX"
  },
  {
    "path": "2025/Studica-2025.1.1-beta-3.json",
    "name": "Studica",
    "version": "2025.1.1-beta-3",
    "uuid": "cb311d09-36e9-4143-a032-55bb2b94443b",
    "description": "Libraries for NavX and other Studica Products",
    "website": "https://github.com/Studica-Robotics/NavX"
  },
  {
    "path": "2025/Phoenix6-25.0.0-beta-1.json",
    "name": "CTRE-Phoenix (v6)",
    "version": "25.0.0-beta-1",
    "uuid": "e995de00-2c64-4df5-8831-c1441420ff19",
    "description": "Libraries for Phoenix 6 devices",
    "website": "https://docs.ctr-electronics.com/"
  },
  {
    "path": "2025/Phoenix6-25.0.0-beta-2.json",
    "name": "CTRE-Phoenix (v6)",
    "version": "25.0.0-beta-2",
    "uuid": "e995de00-2c64-4df5-8831-c1441420ff19",
    "description": "Libraries for Phoenix 6 devices",
    "website": "https://docs.ctr-electronics.com/"
  },
  {
    "path": "2025/Phoenix6-replay-25.0.0-beta-1.json",
    "name": "CTRE-Phoenix Replay (v6)",
    "version": "25.0.0-beta-1",
    "uuid": "e7900d8d-826f-4dca-a1ff-182f658e98af",
    "description": "Libraries for Phoenix 6 devices with Hoot Replay",
    "website": "https://docs.ctr-electronics.com/"
  },
  {
    "path": "2025/Phoenix6-replay-25.0.0-beta-2.json",
    "name": "CTRE-Phoenix Replay (v6)",
    "version": "25.0.0-beta-2",
    "uuid": "e7900d8d-826f-4dca-a1ff-182f658e98af",
    "description": "Libraries for Phoenix 6 devices with Hoot Replay",
    "website": "https://docs.ctr-electronics.com/"
  },
  {
    "path": "2025/Phoenix5-5.34.0-beta-1.json",
    "name": "CTRE-Phoenix (v5)",
    "version": "5.34.0-beta-1",
    "uuid": "ab676553-b602-441f-a38d-f1296eff6537",
    "description": "Libraries for Phoenix 5 devices",
    "website": "https://docs.ctr-electronics.com/"
  },
  {
    "path": "2025/Phoenix5-5.34.0-beta-2.json",
    "name": "CTRE-Phoenix (v5)",
    "version": "5.34.0-beta-2",
    "uuid": "ab676553-b602-441f-a38d-f1296eff6537",
    "description": "Libraries for Phoenix 5 devices",
    "website": "https://docs.ctr-electronics.com/"
  },
  {
    "path": "2025/PathplannerLib-2025.0.0-beta-3.json",
    "name": "PathplannerLib",
    "version": "2025.0.0-beta-3",
    "uuid": "1b42324f-17c6-4875-8e77-1c312bc8c786",
    "description": "PathPlanner's powerful robot-side vendor library",
    "website": "https://pathplanner.dev/pathplannerlib.html"
  },
  {
    "path": "2025/PathplannerLib-2025.0.0-beta-3.1.json",
    "name": "PathplannerLib",
    "version": "2025.0.0-beta-3.1",
    "uuid": "1b42324f-17c6-4875-8e77-1c312bc8c786",
    "description": "PathPlanner's powerful robot-side vendor library",
    "website": "https://pathplanner.dev/pathplannerlib.html"
  },
  {
    "path": "2025/PathplannerLib-2025.0.0-beta-4.json",
    "name": "PathplannerLib",
    "version": "2025.0.0-beta-4",
    "uuid": "1b42324f-17c6-4875-8e77-1c312bc8c786",
    "description": "PathPlanner's powerful robot-side vendor library",
    "website": "https://pathplanner.dev/pathplannerlib.html"
  },
  {
    "path": "2025/DogLog-2025.0.0.json",
    "name": "DogLog",
    "version": "2025.0.0",
    "uuid": "65592ce1-2251-4a31-8e4b-2df20dacebe4",
    "description": "Simpler logging for FRC",
    "website": "https://doglog.dev/"
  },
  {
<<<<<<< HEAD
    "path": "2025/ReduxLib_2025.json",
    "name": "ReduxLib",
    "version": "2025.0.0-beta0",
    "uuid": "151ecca8-670b-4026-8160-cdd2679ef2bd",
    "description": "Redux Robotics 2025 Beta",
    "website": "https://docs.reduxrobotics.com/reduxlib"
=======
    "path": "2025/REVLib-2025.0.0-beta-1.json",
    "name": "REVLib",
    "version": "2025.0.0-beta-1",
    "uuid": "3f48eb8c-50fe-43a6-9cb7-44c86353c4cb",
    "description": "Library for all REV devices including SPARK Flex, SPARK MAX, and Color Sensor V3",
    "website": "https://docs.revrobotics.com/brushless/revlib/revlib-overview"
  },
  {
    "path": "2025/REVLib-2025.0.0-beta-2.json",
    "name": "REVLib",
    "version": "2025.0.0-beta-2",
    "uuid": "3f48eb8c-50fe-43a6-9cb7-44c86353c4cb",
    "description": "Library for all REV devices including SPARK Flex, SPARK MAX, and Color Sensor V3",
    "website": "https://docs.revrobotics.com/brushless/revlib/revlib-overview"
  },
  {
    "path": "2025/URCL-2025.0.0-beta-1.json",
    "name": "URCL",
    "version": "2025.0.0-beta-1",
    "uuid": "84246d17-a797-4d1e-bd9f-c59cd8d2477c",
    "description": "Unofficial REV-Compatible Logger for AdvantageScope",
    "website": "https://docs.advantagescope.org/more-features/urcl"
>>>>>>> 3cbfe204
  }
]<|MERGE_RESOLUTION|>--- conflicted
+++ resolved
@@ -104,14 +104,6 @@
     "website": "https://doglog.dev/"
   },
   {
-<<<<<<< HEAD
-    "path": "2025/ReduxLib_2025.json",
-    "name": "ReduxLib",
-    "version": "2025.0.0-beta0",
-    "uuid": "151ecca8-670b-4026-8160-cdd2679ef2bd",
-    "description": "Redux Robotics 2025 Beta",
-    "website": "https://docs.reduxrobotics.com/reduxlib"
-=======
     "path": "2025/REVLib-2025.0.0-beta-1.json",
     "name": "REVLib",
     "version": "2025.0.0-beta-1",
@@ -134,6 +126,13 @@
     "uuid": "84246d17-a797-4d1e-bd9f-c59cd8d2477c",
     "description": "Unofficial REV-Compatible Logger for AdvantageScope",
     "website": "https://docs.advantagescope.org/more-features/urcl"
->>>>>>> 3cbfe204
+  },
+  {
+    "path": "2025/ReduxLib_2025.json",
+    "name": "ReduxLib",
+    "version": "2025.0.0-beta0",
+    "uuid": "151ecca8-670b-4026-8160-cdd2679ef2bd",
+    "description": "Redux Robotics 2025 Beta",
+    "website": "https://docs.reduxrobotics.com/reduxlib"
   }
 ]